// Copyright 2020 New Relic Corporation. All rights reserved.
// SPDX-License-Identifier: Apache-2.0

package agent

import (
	context2 "context"
	"encoding/json"
	"fmt"
	"io/ioutil"
	"net/http"
	"net/http/httptest"
	"os"
	"path/filepath"
	"sync"
	"sync/atomic"
	"testing"
	"time"

	"github.com/newrelic/infrastructure-agent/internal/feature_flags"
	"github.com/newrelic/infrastructure-agent/internal/feature_flags/test"
	"github.com/newrelic/infrastructure-agent/pkg/backend/backoff"
	"github.com/newrelic/infrastructure-agent/pkg/ctl"
	"github.com/newrelic/infrastructure-agent/pkg/metrics/types"

	"github.com/newrelic/infrastructure-agent/pkg/sysinfo"
	"github.com/newrelic/infrastructure-agent/pkg/sysinfo/cloud"

	"github.com/newrelic/infrastructure-agent/internal/agent/delta"
	"github.com/newrelic/infrastructure-agent/internal/testhelpers"
	http2 "github.com/newrelic/infrastructure-agent/pkg/backend/http"
	"github.com/newrelic/infrastructure-agent/pkg/backend/state"
	"github.com/newrelic/infrastructure-agent/pkg/helpers"
	"github.com/newrelic/infrastructure-agent/pkg/helpers/fingerprint"
	"github.com/newrelic/infrastructure-agent/pkg/plugins/ids"
	"github.com/newrelic/infrastructure-agent/pkg/sysinfo/hostname"
	"github.com/stretchr/testify/require"

	"github.com/newrelic/infrastructure-agent/pkg/config"
	"github.com/stretchr/testify/assert"
)

var NilIDLookup IDLookup

var matcher = func(interface{}) bool { return true }

func newTesting(cfg *config.Config) *Agent {
	dataDir, err := ioutil.TempDir("", "prefix")
	if err != nil {
		panic(err)
	}

	if cfg == nil {
		cfg = config.NewTest(dataDir)
	}
	cloudDetector := cloud.NewDetector(true, 0, 0, 0, false)
	lookups := NewIdLookup(hostname.CreateResolver("", "", true), cloudDetector, cfg.DisplayName)

	ctx := NewContext(cfg, "1.2.3", testhelpers.NullHostnameResolver, lookups, matcher)

	st := delta.NewStore(dataDir, "default", cfg.MaxInventorySize)

	fpHarvester, err := fingerprint.NewHarvestor(cfg, testhelpers.NullHostnameResolver, cloudDetector)
	if err != nil {
		panic(err)
	}

	connectSrv := NewIdentityConnectService(&MockIdentityConnectClient{}, fpHarvester)
	provideIDs := NewProvideIDs(&EmptyRegisterClient{}, state.NewRegisterSM())

	a, err := New(
		cfg,
		ctx,
		"user-agent",
		lookups,
		st,
		connectSrv,
		provideIDs,
		http2.NullHttpClient,
		&http.Transport{},
		cloudDetector,
		fpHarvester,
		ctl.NewNotificationHandlerWithCancellation(nil),
	)

	if err != nil {
		panic(err)
	}

	return a
}

type TestAgentData struct {
	Name  string
	Value string
}

func (self *TestAgentData) SortKey() string {
	return self.Name
}

func TestIgnoreInventory(t *testing.T) {
	a := newTesting(&config.Config{
		IgnoredInventoryPathsMap: map[string]struct{}{
			"test/plugin/yum": {},
		},
		MaxInventorySize: 1024,
	})
	defer func() {
		_ = os.RemoveAll(a.store.DataDir)
	}()

	assert.NoError(t, a.storePluginOutput(PluginOutput{
		Id:        ids.PluginID{"test", "plugin"},
		EntityKey: "someEntity",
		Data: PluginInventoryDataset{
			&TestAgentData{"yum", "value1"},
			&TestAgentData{"myService", "value2"},
		},
	}))

	restoredDataBytes, err := ioutil.ReadFile(filepath.Join(a.store.DataDir, "test", "someEntity", "plugin.json"))
	require.NoError(t, err)

	var restoredData map[string]interface{}
	require.NoError(t, json.Unmarshal(restoredDataBytes, &restoredData))

	assert.Equal(t, restoredData, map[string]interface{}{
		"myService": map[string]interface{}{
			"Name":  "myService",
			"Value": "value2",
		},
	})
}

func TestServicePidMap(t *testing.T) {

	ctx := NewContext(&config.Config{}, "", testhelpers.NullHostnameResolver, NilIDLookup, matcher)
	svc, ok := ctx.GetServiceForPid(1)
	assert.False(t, ok)
	assert.Len(t, svc, 0)

	ctx.CacheServicePids(sysinfo.PROCESS_NAME_SOURCE_SYSTEMD, map[int]string{1: "abc", 2: "def"})
	ctx.CacheServicePids(sysinfo.PROCESS_NAME_SOURCE_SYSVINIT, map[int]string{1: "abc-sysv", 2: "def-sysv"})

	svc, ok = ctx.GetServiceForPid(1)
	assert.True(t, ok)
	assert.Equal(t, "abc", svc)
}

func TestSetAgentKeysDisplayInstance(t *testing.T) {
	a := newTesting(nil)
	defer os.RemoveAll(a.store.DataDir)

	idMap := IDLookup{
		sysinfo.HOST_SOURCE_DISPLAY_NAME: "displayName",
		sysinfo.HOST_SOURCE_HOSTNAME:     "hostName",
		sysinfo.HOST_SOURCE_INSTANCE_ID:  "instanceId",
	}

	a.setAgentKey(idMap)
	assert.Equal(t, idMap[sysinfo.HOST_SOURCE_INSTANCE_ID], a.Context.AgentIdentifier())
}

// Test that empty strings in the identity map are properly ignored in favor of non-empty ones
func TestSetAgentKeysInstanceEmptyString(t *testing.T) {
	a := newTesting(nil)
	defer os.RemoveAll(a.store.DataDir)

	keys := IDLookup{
		sysinfo.HOST_SOURCE_DISPLAY_NAME: "displayName",
		sysinfo.HOST_SOURCE_HOSTNAME:     "hostName",
		sysinfo.HOST_SOURCE_INSTANCE_ID:  "",
	}

	a.setAgentKey(keys)
	assert.Equal(t, keys[sysinfo.HOST_SOURCE_DISPLAY_NAME], a.Context.AgentIdentifier())
}

func TestSetAgentKeysDisplayNameMatchesHostName(t *testing.T) {
	a := newTesting(nil)
	defer os.RemoveAll(a.store.DataDir)

	keyMap := IDLookup{
		sysinfo.HOST_SOURCE_DISPLAY_NAME: "hostName",
		sysinfo.HOST_SOURCE_HOSTNAME:     "hostName",
	}

	a.setAgentKey(keyMap)
	assert.Equal(t, "hostName", a.Context.AgentIdentifier())
}

func TestSetAgentKeysNoValues(t *testing.T) {
	a := newTesting(nil)
	defer os.RemoveAll(a.store.DataDir)

	assert.Error(t, a.setAgentKey(IDLookup{}))
}

func TestUpdateIDLookupTable(t *testing.T) {
	a := newTesting(nil)
	defer os.RemoveAll(a.store.DataDir)

	dataset := PluginInventoryDataset{}
	dataset = append(dataset, sysinfo.HostAliases{
		Alias:  "hostName.com",
		Source: sysinfo.HOST_SOURCE_HOSTNAME,
	})
	dataset = append(dataset, sysinfo.HostAliases{
		Alias:  "instanceId",
		Source: sysinfo.HOST_SOURCE_INSTANCE_ID,
	})
	dataset = append(dataset, sysinfo.HostAliases{
		Alias:  "hostName",
		Source: sysinfo.HOST_SOURCE_HOSTNAME_SHORT,
	})

	assert.NoError(t, a.updateIDLookupTable(dataset))
	assert.Equal(t, "instanceId", a.Context.AgentIdentifier())
}

func TestIDLookup_EntityNameCloudInstance(t *testing.T) {
	l := IDLookup{
		sysinfo.HOST_SOURCE_INSTANCE_ID:    "instance-id",
		sysinfo.HOST_SOURCE_AZURE_VM_ID:    "azure-id",
		sysinfo.HOST_SOURCE_GCP_VM_ID:      "gcp-id",
		sysinfo.HOST_SOURCE_ALIBABA_VM_ID:  "alibaba-id",
		sysinfo.HOST_SOURCE_DISPLAY_NAME:   "display-name",
		sysinfo.HOST_SOURCE_HOSTNAME_SHORT: "short",
	}

	name, err := l.AgentShortEntityName()

	assert.NoError(t, err)
	assert.Equal(t, "instance-id", name)
}

func TestIDLookup_EntityNameAzure(t *testing.T) {
	l := IDLookup{
		sysinfo.HOST_SOURCE_INSTANCE_ID:    "",
		sysinfo.HOST_SOURCE_AZURE_VM_ID:    "azure-id",
		sysinfo.HOST_SOURCE_GCP_VM_ID:      "gcp-id",
		sysinfo.HOST_SOURCE_ALIBABA_VM_ID:  "alibaba-id",
		sysinfo.HOST_SOURCE_DISPLAY_NAME:   "display-name",
		sysinfo.HOST_SOURCE_HOSTNAME_SHORT: "short",
	}
	name, err := l.AgentShortEntityName()

	assert.NoError(t, err)
	assert.Equal(t, "azure-id", name)
}

func TestIDLookup_EntityNameGCP(t *testing.T) {
	l := IDLookup{
		sysinfo.HOST_SOURCE_INSTANCE_ID:    "",
		sysinfo.HOST_SOURCE_AZURE_VM_ID:    "",
		sysinfo.HOST_SOURCE_GCP_VM_ID:      "gcp-id",
		sysinfo.HOST_SOURCE_ALIBABA_VM_ID:  "alibaba-id",
		sysinfo.HOST_SOURCE_DISPLAY_NAME:   "display-name",
		sysinfo.HOST_SOURCE_HOSTNAME_SHORT: "short",
	}
	name, err := l.AgentShortEntityName()

	assert.NoError(t, err)
	assert.Equal(t, "gcp-id", name)
}

func TestIDLookup_EntityNameAlibaba(t *testing.T) {
	l := IDLookup{
		sysinfo.HOST_SOURCE_INSTANCE_ID:    "",
		sysinfo.HOST_SOURCE_AZURE_VM_ID:    "",
		sysinfo.HOST_SOURCE_GCP_VM_ID:      "",
		sysinfo.HOST_SOURCE_ALIBABA_VM_ID:  "alibaba-id",
		sysinfo.HOST_SOURCE_DISPLAY_NAME:   "display-name",
		sysinfo.HOST_SOURCE_HOSTNAME_SHORT: "short",
	}
	name, err := l.AgentShortEntityName()

	assert.NoError(t, err)
	assert.Equal(t, "alibaba-id", name)
}

func TestIDLookup_EntityNameDisplayName(t *testing.T) {
	l := IDLookup{
		sysinfo.HOST_SOURCE_DISPLAY_NAME:   "display-name",
		sysinfo.HOST_SOURCE_HOSTNAME_SHORT: "short",
	}
	name, err := l.AgentShortEntityName()

	assert.NoError(t, err)
	assert.Equal(t, "display-name", name)
}

func TestIDLookup_EntityNameShortName(t *testing.T) {
	l := IDLookup{
		sysinfo.HOST_SOURCE_HOSTNAME:       "long",
		sysinfo.HOST_SOURCE_HOSTNAME_SHORT: "short",
	}
	name, err := l.AgentShortEntityName()

	assert.NoError(t, err)
	assert.Equal(t, "short", name)
}

func TestRemoveOutdatedEntities(t *testing.T) {
	const aPlugin = "aPlugin"
	const anotherPlugin = "anotherPlugin"

	// Given an agent
	agent := newTesting(nil)
	defer os.RemoveAll(agent.store.DataDir)
	agent.inventories = map[string]*inventory{}

	dataDir := agent.store.DataDir

	// With a set of registered entities
	for _, id := range []string{"entity:1", "entity:2", "entity:3"} {
		agent.registerEntityInventory(id)
		assert.NoError(t, os.MkdirAll(filepath.Join(dataDir, aPlugin, helpers.SanitizeFileName(id)), 0755))
		assert.NoError(t, os.MkdirAll(filepath.Join(dataDir, anotherPlugin, helpers.SanitizeFileName(id)), 0755))
	}
	// With some entity inventory folders from previous executions
	assert.NoError(t, os.MkdirAll(filepath.Join(dataDir, aPlugin, "entity4"), 0755))
	assert.NoError(t, os.MkdirAll(filepath.Join(dataDir, aPlugin, "entity5"), 0755))
	assert.NoError(t, os.MkdirAll(filepath.Join(dataDir, aPlugin, "entity6"), 0755))
	assert.NoError(t, os.MkdirAll(filepath.Join(dataDir, anotherPlugin, "entity4"), 0755))
	assert.NoError(t, os.MkdirAll(filepath.Join(dataDir, anotherPlugin, "entity5"), 0755))
	assert.NoError(t, os.MkdirAll(filepath.Join(dataDir, anotherPlugin, "entity6"), 0755))

	// When not all the entities reported information during the last period
	entitiesThatReported := map[string]bool{
		"entity:2": true,
	}
	// And the "remove outdated entities" is triggered
	agent.removeOutdatedEntities(entitiesThatReported)

	// Then the entities that didn't reported information have been unregistered
	// and only their folders are kept
	entities := []struct {
		ID                 string
		Folder             string
		ShouldBeRegistered bool
	}{
		{"entity:1", "entity1", false},
		{"entity:2", "entity2", true},
		{"entity:3", "entity3", false},
		{"dontCare", "entity4", false},
		{"doesntMatter", "entity5", false},
	}
	for _, entity := range entities {
		_, ok := agent.inventories[entity.ID]
		assert.Equal(t, entity.ShouldBeRegistered, ok)

		_, err1 := os.Stat(filepath.Join(dataDir, aPlugin, entity.Folder))
		_, err2 := os.Stat(filepath.Join(dataDir, anotherPlugin, entity.Folder))
		if entity.ShouldBeRegistered {
			assert.NoError(t, err1)
			assert.NoError(t, err2)
		} else {
			assert.True(t, os.IsNotExist(err1))
			assert.True(t, os.IsNotExist(err2))
		}
	}
}

func TestReconnectablePlugins(t *testing.T) {
	// Given an agent
	a := newTesting(nil)
	defer os.RemoveAll(a.store.DataDir)

	wg := sync.WaitGroup{}
	wg.Add(2)
	// With a set of registered plugins
	nrp := nonReconnectingPlugin{invocations: 0, wg: &wg}
	a.RegisterPlugin(&nrp)
	rp := reconnectingPlugin{invocations: 0, context: a.Context, wg: &wg}
	a.RegisterPlugin(&rp)

	// That successfully started
	a.startPlugins()
	assert.NoError(t, wait(time.Second, &wg))

	// When the agent reconnects
	wg.Add(1)
	a.Context.Reconnect()
	assert.NoError(t, wait(time.Second, &wg))

	// The non-reconnecting plugins are not invoked again
	assert.Equal(t, 1, nrp.invocations)
	// And the reconnecting plugins are invoked again
	assert.Equal(t, 2, rp.invocations)
}

func TestCheckConnectionRetry(t *testing.T) {
	// Given a server that returns timeouts and eventually accepts the requests
	ts := NewTimeoutServer(2)
	defer ts.Cancel()

	cnf := &config.Config{
		CollectorURL:             ts.server.URL,
		StartupConnectionRetries: 3,
		StartupConnectionTimeout: "10ms",
		MaxInventorySize:         maxInventoryDataSize,
	}

	// required for building the agent
	ffFetcher := test.NewFFRetrieverReturning(false, false)

	// The agent should eventually connect
<<<<<<< HEAD
	a, err := NewAgent(cnf, "testing-timeouts", "userAgent", test.NewFakeRegisterClient(), ffFetcher)
=======
	a, err := NewAgent(cnf, "testing-timeouts", "userAgent", ffFetcher)
>>>>>>> 8d30e63e
	assert.NoError(t, err)
	assert.NotNil(t, a)
}

func TestCheckConnectionTimeout(t *testing.T) {
	// Given a server that always returns timeouts
	ts := NewTimeoutServer(3)
	defer ts.Cancel()

	cnf := &config.Config{
		CollectorURL:             ts.server.URL,
		StartupConnectionRetries: 2,
		StartupConnectionTimeout: "1ms",
		MaxInventorySize:         maxInventoryDataSize,
	}

	// required to build the agent
	ffFetcher := test.NewFFRetrieverReturning(false, false)

	// The agent stops reconnecting after retrying as configured
<<<<<<< HEAD
	_, err := NewAgent(cnf, "testing-timeouts", "userAgent", test.NewFakeRegisterClient(), ffFetcher)
=======
	_, err := NewAgent(cnf, "testing-timeouts", "userAgent", ffFetcher)
>>>>>>> 8d30e63e
	assert.Error(t, err)
}

func TestCheckNetworkNoTimeout(t *testing.T) {
	retval := make(chan error, 1)

	// Given a server that always returns timeouts
	ts := NewTimeoutServer(-1)
	defer ts.Cancel()

	go func() {
		cnf := &config.Config{
			CollectorURL:             ts.server.URL,
			StartupConnectionRetries: -1,
			StartupConnectionTimeout: "1ms",
			MaxInventorySize:         maxInventoryDataSize,
		}

		backOff := &backoff.Backoff{Min: 1 * time.Millisecond}
		retrier := backoff.NewRetrierWithBackoff(backOff)
		retval <- checkCollectorConnectivity(context2.Background(), cnf, retrier, "testing-interruption", "agent-key", &http.Transport{})
	}()

	select {
	case err := <-retval:
		// this should never be triggered
		assert.Error(t, err)
		break
	case <-time.After(100 * time.Millisecond):
		break
	}
}

type killingPlugin struct {
	killed bool
}

func (killingPlugin) Run()                          {}
func (killingPlugin) LogInfo()                      {}
func (killingPlugin) ScheduleHealthCheck()          {}
func (p *killingPlugin) Kill()                      { p.killed = true }
func (killingPlugin) Id() ids.PluginID              { return ids.PluginID{} }
func (killingPlugin) IsExternal() bool              { return false }
func (killingPlugin) GetExternalPluginName() string { return "" }

func TestTerminate(t *testing.T) {
	a := newTesting(nil)
	defer func() {
		_ = os.RemoveAll(a.store.DataDir)
	}()
	a.plugins = []Plugin{
		&killingPlugin{killed: false}, &killingPlugin{killed: false}, &killingPlugin{killed: false},
	}

	a.Terminate()
	assert.Len(t, a.plugins, 3)
	for _, plugin := range a.plugins {
		assert.True(t, plugin.(*killingPlugin).killed)
	}
}

func TestStopByCancelFn_UsedBySignalHandler(t *testing.T) {
	wg := sync.WaitGroup{}
	wg.Add(1)

	a := newTesting(nil)

	defer func() {
		_ = os.RemoveAll(a.store.DataDir)
	}()
	a.plugins = []Plugin{
		&killingPlugin{killed: false}, &killingPlugin{killed: false}, &killingPlugin{killed: false},
	}

	go func() {
		assert.NoError(t, a.Run())
		wg.Done()
	}()

	a.Context.CancelFn()
	wg.Wait()
}

func wait(timeout time.Duration, wg *sync.WaitGroup) error {
	done := make(chan bool, 0)
	go func() {
		wg.Wait()
		done <- true
	}()
	select {
	case <-done:
		return nil
	case <-time.After(timeout):
		return fmt.Errorf("timeout waiting for task to complete")
	}
}

type reconnectingPlugin struct {
	invocations int
	context     AgentContext
	wg          *sync.WaitGroup
}

func (p *reconnectingPlugin) Run() {
	p.invocations++
	p.context.AddReconnecting(p)
	p.wg.Done()
}

func (reconnectingPlugin) Id() ids.PluginID {
	return ids.PluginID{
		Category: "reconnecting",
		Term:     "plugin",
	}
}

func (reconnectingPlugin) LogInfo() {}

func (reconnectingPlugin) ScheduleHealthCheck() {}

func (reconnectingPlugin) IsExternal() bool {
	return false
}

func (reconnectingPlugin) GetExternalPluginName() string {
	return ""
}

type nonReconnectingPlugin struct {
	invocations int
	wg          *sync.WaitGroup
}

func (p *nonReconnectingPlugin) Run() {
	p.invocations++
	p.wg.Done()
}

func (nonReconnectingPlugin) Id() ids.PluginID {
	return ids.PluginID{
		Category: "non-reconnecting",
		Term:     "plugin",
	}
}

func (nonReconnectingPlugin) LogInfo() {}

func (nonReconnectingPlugin) ScheduleHealthCheck() {}

func (nonReconnectingPlugin) IsExternal() bool {
	return false
}

func (nonReconnectingPlugin) GetExternalPluginName() string {
	return ""
}

type TimeoutServer struct {
	unblock        chan interface{}
	invocations    *int32
	timeoutsNumber int32
	server         *httptest.Server
}

func NewTimeoutServer(timeoutsNumber int32) *TimeoutServer {
	ts := &TimeoutServer{
		unblock:        make(chan interface{}),
		invocations:    new(int32),
		timeoutsNumber: timeoutsNumber,
	}
	ts.server = httptest.NewServer(http.HandlerFunc(ts.handler))
	return ts
}

func (t *TimeoutServer) handler(w http.ResponseWriter, r *http.Request) {
	currentInvocations := atomic.AddInt32(t.invocations, 1)
	if currentInvocations < t.timeoutsNumber || t.timeoutsNumber < 0 {
		<-t.unblock
	}
}

func (t *TimeoutServer) Cancel() {
	close(t.unblock)
}

type testAgentNullableData struct {
	Name  string
	Value *string
}

func (self *testAgentNullableData) SortKey() string {
	return self.Name
}

func TestStorePluginOutput(t *testing.T) {
	a := newTesting(nil)
	defer os.RemoveAll(a.store.DataDir)
	aV := "aValue"
	bV := "bValue"
	cV := "cValue"
	err := a.storePluginOutput(PluginOutput{
		Id:        ids.PluginID{"test", "plugin"},
		EntityKey: "someEntity",
		Data: PluginInventoryDataset{
			&testAgentNullableData{"cMyService", &cV},
			&testAgentNullableData{"aMyService", &aV},
			&testAgentNullableData{"NilService", nil},
			&testAgentNullableData{"bMyService", &bV},
		},
	})

	assert.NoError(t, err)

	sourceFile := filepath.Join(a.store.DataDir, "test", "someEntity", "plugin.json")
	sourceB, err := ioutil.ReadFile(sourceFile)
	require.NoError(t, err)

	expected := []byte(`{"NilService":{"Name":"NilService"},"aMyService":{"Name":"aMyService","Value":"aValue"},"bMyService":{"Name":"bMyService","Value":"bValue"},"cMyService":{"Name":"cMyService","Value":"cValue"}}`)

	assert.Equal(t, string(expected), string(sourceB))
}

type mockHostinfoData struct {
	System          string  `json:"id"`
	Distro          *string `json:"distro"`
	KernelVersion   string  `json:"kernel_version"`
	HostType        string  `json:"host_type"`
	CpuName         string  `json:"cpu_name"`
	CpuNum          string  `json:"cpu_num"`
	TotalCpu        string  `json:"total_cpu"`
	Ram             string  `json:"ram"`
	UpSince         string  `json:"boot_timestamp"`
	AgentVersion    string  `json:"agent_version"`
	AgentName       string  `json:"agent_name"`
	AgentMode       string  `json:"agent_mode"`
	OperatingSystem string  `json:"operating_system"`
	ProductUuid     string  `json:"product_uuid"`
	BootId          string  `json:"boot_id"`
}

func (self mockHostinfoData) SortKey() string {
	return self.System
}

func BenchmarkStorePluginOutput(b *testing.B) {
	a := newTesting(&config.Config{MaxInventorySize: 1000 * 1000})
	defer os.RemoveAll(a.store.DataDir)

	distroName := "Fedora 29 (Cloud Edition)"
	benchmarks := []struct {
		name   string
		distro *string
	}{
		{"with nulls", nil},
		{"without nulls", &distroName},
	}

	for _, bm := range benchmarks {
		b.Run(bm.name, func(b *testing.B) {
			var dataset PluginInventoryDataset
			for i := 0; i < 6; i++ {
				mHostInfo := &mockHostinfoData{
					System:          fmt.Sprintf("system-%v", i),
					Distro:          bm.distro,
					KernelVersion:   "4.19.9-300.fc29.x86_64",
					HostType:        "innotek GmbH VirtualBox",
					CpuName:         "Intel(R) Core(TM) i7-7700HQ CPU @ 2.80GHz",
					CpuNum:          "4",
					TotalCpu:        "4",
					Ram:             "4036720 kB",
					UpSince:         "2018-12-24 08:18:51",
					AgentVersion:    "1.1.14",
					AgentName:       "Infrastructure",
					OperatingSystem: "linux",
					ProductUuid:     "unknown",
					BootId:          "42b8448d-1c8e-4b8a-b9d1-0400f12c5a29",
				}
				dataset = append(dataset, mHostInfo)
			}

			output := PluginOutput{
				Id:        ids.PluginID{"test", "plugin"},
				EntityKey: "someEntity",
				Data:      dataset,
			}

			b.ResetTimer()
			for i := 0; i < b.N; i++ {
				_ = a.storePluginOutput(output)
			}
			b.StopTimer()
		})
	}
}

func Test_ProcessSampling_FeatureFlagIsEnabled(t *testing.T) {
	cnf := &config.Config{
		IncludeMetricsMatchers: map[string][]string{"process.name": {"some-process"}},
	}
	someSample := struct {
		evenType string
	}{
		evenType: "ProcessSample",
	}
<<<<<<< HEAD
	a, _ := NewAgent(cnf, "test", "userAgent", test.NewFakeRegisterClient(), test.NewFFRetrieverReturning(true, true))
=======
	a, _ := NewAgent(cnf, "test", "userAgent", test.NewFFRetrieverReturning(true, true))
>>>>>>> 8d30e63e

	// when
	actual := a.Context.shouldIncludeEvent(someSample)

	// then
	assert.Equal(t, true, actual)
}

func getBooleanPtr(val bool) *bool {
	return &val
}

func Test_ProcessSampling(t *testing.T) {
	someSample := &types.ProcessSample{
		ProcessDisplayName: "some-process",
	}

	type testCase struct {
		name string
		c    *config.Config
		ff   feature_flags.Retriever
		want bool
	}
	testCases := []testCase{
		{
			name: "ConfigurationOptionIsDisabled",
			c:    &config.Config{EnableProcessMetrics: getBooleanPtr(false), DisableCloudMetadata: true},
			want: false,
		},
		{
			name: "ConfigurationOptionIsEnabled",
			c:    &config.Config{EnableProcessMetrics: getBooleanPtr(true), DisableCloudMetadata: true},
			want: true,
		},
		{
			// if the matchers are empty (corner case), the FF retriever is checked so it needs to not be nil
			name: "ConfigurationOptionIsNotPresentAndMatchersAreEmptyAndFeatureFlagIsNotConfigured",
			c:    &config.Config{IncludeMetricsMatchers: map[string][]string{}, DisableCloudMetadata: true},
			ff:   test.NewFFRetrieverReturning(false, false),
			want: false,
		},
		{
			name: "ConfigurationOptionIsNotPresentAndMatchersConfiguredDoNotMatch",
			c:    &config.Config{IncludeMetricsMatchers: map[string][]string{"process.name": {"does-not-match"}}, DisableCloudMetadata: true},
			want: false,
		},
		{
			name: "ConfigurationOptionIsNotPresentAndMatchersConfiguredDoMatch",
			c:    &config.Config{IncludeMetricsMatchers: map[string][]string{"process.name": {"some-process"}}, DisableCloudMetadata: true},
			want: true,
		},
		{
			name: "ConfigurationOptionIsNotPresentAndMatchersAreNotConfiguredAndFeatureFlagIsEnabled",
			c:    &config.Config{DisableCloudMetadata: true},
			ff:   test.NewFFRetrieverReturning(true, true),
			want: true,
		},
		{
			name: "ConfigurationOptionIsNotPresentAndMatchersAreNotConfiguredAndFeatureFlagIsDisabled",
			c:    &config.Config{DisableCloudMetadata: true},
			ff:   test.NewFFRetrieverReturning(false, true),
			want: false,
		},
		{
			name: "ConfigurationOptionIsNotPresentAndMatchersAreNotConfiguredAndFeatureFlagIsNotFound",
			c:    &config.Config{DisableCloudMetadata: true},
			ff:   test.NewFFRetrieverReturning(false, false),
			want: false,
		},
		{
			name: "DefaultBehaviourExcludesProcessSamples",
			c:    &config.Config{DisableCloudMetadata: true},
			ff:   test.NewFFRetrieverReturning(false, false),
			want: false,
		},
	}

	for _, tc := range testCases {
<<<<<<< HEAD
		a, _ := NewAgent(tc.c, "test", "userAgent", test.NewFakeRegisterClient(), tc.ff)
=======
		a, _ := NewAgent(tc.c, "test", "userAgent", tc.ff)
>>>>>>> 8d30e63e

		t.Run(tc.name, func(t *testing.T) {
			actual := a.Context.shouldIncludeEvent(someSample)
			assert.Equal(t, tc.want, actual)
		})
	}
}<|MERGE_RESOLUTION|>--- conflicted
+++ resolved
@@ -407,11 +407,7 @@
 	ffFetcher := test.NewFFRetrieverReturning(false, false)
 
 	// The agent should eventually connect
-<<<<<<< HEAD
-	a, err := NewAgent(cnf, "testing-timeouts", "userAgent", test.NewFakeRegisterClient(), ffFetcher)
-=======
 	a, err := NewAgent(cnf, "testing-timeouts", "userAgent", ffFetcher)
->>>>>>> 8d30e63e
 	assert.NoError(t, err)
 	assert.NotNil(t, a)
 }
@@ -432,11 +428,7 @@
 	ffFetcher := test.NewFFRetrieverReturning(false, false)
 
 	// The agent stops reconnecting after retrying as configured
-<<<<<<< HEAD
-	_, err := NewAgent(cnf, "testing-timeouts", "userAgent", test.NewFakeRegisterClient(), ffFetcher)
-=======
 	_, err := NewAgent(cnf, "testing-timeouts", "userAgent", ffFetcher)
->>>>>>> 8d30e63e
 	assert.Error(t, err)
 }
 
@@ -741,11 +733,7 @@
 	}{
 		evenType: "ProcessSample",
 	}
-<<<<<<< HEAD
-	a, _ := NewAgent(cnf, "test", "userAgent", test.NewFakeRegisterClient(), test.NewFFRetrieverReturning(true, true))
-=======
 	a, _ := NewAgent(cnf, "test", "userAgent", test.NewFFRetrieverReturning(true, true))
->>>>>>> 8d30e63e
 
 	// when
 	actual := a.Context.shouldIncludeEvent(someSample)
@@ -824,11 +812,7 @@
 	}
 
 	for _, tc := range testCases {
-<<<<<<< HEAD
-		a, _ := NewAgent(tc.c, "test", "userAgent", test.NewFakeRegisterClient(), tc.ff)
-=======
 		a, _ := NewAgent(tc.c, "test", "userAgent", tc.ff)
->>>>>>> 8d30e63e
 
 		t.Run(tc.name, func(t *testing.T) {
 			actual := a.Context.shouldIncludeEvent(someSample)
